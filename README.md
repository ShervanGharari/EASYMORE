[![DOI](https://zenodo.org/badge/316842913.svg)](https://zenodo.org/badge/latestdoi/316842913)

# EASYMORE; EArth SYstem MOdeling REmapper:

This package allows you to extract and aggregate the relevant values from a
cfconventions compliant netcdf files given shapefiles.

EASYMORE is a collection of functions that allows extraction of the data from a NetCDF file for a given shapefile such as a basin, catchment, points or lines. It can map gridded data or model output to any given shapefile and provide area average for a target variable.

EASYMORE is very efficient as it uses pandas `groupby` functionality. Remapping of the entire north American domain from ERA5 with resolution of 0.25 degree to 500,000 subbasins of MERIT-Hydro watershed for 7 variables in 1.2 seconds for one time step (the time varying from device to device and depending on the source netCDF files sizes and their temporal aggregation).

In addition, EASYMORE can perform geospatial processes that are often needed for setting up a hydroligcal or land model. These steps are zonal statistics of raster given a shapefile, zonal statistics of two shapefiles, creation of subbasins and river network topology given hydrologically conditioned DEM such as MERIT-Hydro.

## The code can be used for the following purposes:

1. Remapping the relevant forcing variables, such as precipitation or temperature and other variables for the effortless model set up. This transfer can be from Thiessen polygon or gridded data, for example, to computational units, hydrological model for example.
2. Remapping the output of a hydrological or land surface model to force another model, such as providing the gridded model output in sub-basin for routing.
3. Extraction of single or multiple points from the gridded or irregular data for comparison with gauges data, for example.
4. Interpolation to caorser or finer resolutions with full controllability in creating the interpolation rules.

## How to install:

### From PyPI:

`pip install easymore[complete]`

### From local repo:

clone the code on your perosnal computer or home on HPC by

```
git clone https://github.com/ShervanGharari/EASYMORE.git`
cd EASYMORE
pip install -r requirements.txt
pip install .
```

## Flexibilities:

1. EASYMORE allow for commbination of the remapping of NetCDF on local computer or remote high performance computer. For example, the the GIS steps of creating remapping file can be done locally on a sample file that contains few time step of the data (but all the domain). EASYMORE can then be directed to remapping file on the HPC and will skip all the needed GIS steps and directly start remapping process of bulk of the data. For installing without gis packages you can simply do:

<<<<<<< HEAD
### From PyPI
=======
`pip install .[complete]`
>>>>>>> 1cbda229

`pip install easymore --no-deps -r requirements_basic.txt`

### From local repo:

```
git clone https://github.com/ShervanGharari/EASYMORE.git`
cd EASYMORE
pip install -r requirements.txt
pip install . --no-deps -r requirements_basic.txt
```

## Examples:

1. [Remapping a regular lat/lon gridded data or model output to irregular shapes.](./examples/Chapter1_E1.ipynb)
2. [Remapping a rotate lat/lon gridded data or model output to irregular shapes.](./examples/Chapter1_E2.ipynb)
3. [Remapping an irregular shapefile data, such as Thiessen polygon for example, to irregular shapes.](./examples/Chapter1_E3.ipynb)
4. [Extract the data for points (such as location of stations, cities, etc) from the grided or irregular shapefiles; temprature example](./examples/Chapter1_E4.ipynb)
5. [Resampling of regular, rotated or irregular data and model output to any resolution density of the points](./examples/Chapter1_E5.ipynb)
6. [Manipulation of remapped variables such as lapse rate to temperature based on elevation difference (can be applied to slope and aspect, etc)](./examples/Chapter1_E6.ipynb)
7. [Creation of subbasins for hydrologically conditioned MERIT-Hydro DEM and perform spatial processes for finding elevation and land cover characteistics of all the subbasins](./examples/Chapter2_E1.ipynb)
8. [Creation of Thiessen polygons, sampling a from a geotif based on point shapefile](./examples/Chapter2_E2.ipynb)

The two figures show remapping of the gridded temperature from ERA5 data set to subbasin of South Saskatchewan River at Medicine Hat.

### Original gridded temperature field:

<img src="./fig/Gird.png" width="2000">

### Remapped temperature field to the subbasins:

<img src="./fig/Remapped.png" width="2000">

## Publication that have used EASYMORE so far:

Authors

Knoben, W. J. M., Clark, M. P., Bales, J., Bennett, A., Gharari, S., Marsh, C. B., Nijssen, B., Pietroniro, A., Spiteri, R. J., Tarboton, D. G., Wood, A. W.: Community Workflows to Advance Reproducibility in Hydrologic Modeling: Separating model-agnostic and model-specific configuration steps in applications of large-domain hydrologic models, Earth and Space Science Open Archive, 42, https://doi.org/10.1002/essoar.10509195.1, 2021

Gharari, S., Vanderkelen, I., Tefs, A., Mizukami, N., Stadnyk, T. A., Lawrence, D., Clark, M. P.: A Flexible Multi-Scale Framework to Simulate Lakes and Reservoirs in Earth System Models, Earth and Space Science Open Archive, 24, https://doi.org/10.1002/essoar.10510902.1, 2022

Gharari, S., Clark, M. P., Mizukami, N., Knoben, W. J. M., Wong, J. S., and Pietroniro, A.: Flexible vector-based spatial configurations in land models, Hydrol. Earth Syst. Sci., 24, 5953–5971, https://doi.org/10.5194/hess-24-5953-2020, 2020

Sheikholeslami, R., Gharari, S., Papalexiou, S. M., Clark, M. P.: VISCOUS: A Variance-Based Sensitivity Analysis Using Copulas for Efficient Identification of Dominant Hydrological Processes, Water Resources Research, https://doi.org/10.1029/2020WR028435, 2021.<|MERGE_RESOLUTION|>--- conflicted
+++ resolved
@@ -22,7 +22,7 @@
 
 ### From PyPI:
 
-`pip install easymore[complete]`
+`pip install easymore`
 
 ### From local repo:
 
@@ -39,11 +39,10 @@
 
 1. EASYMORE allow for commbination of the remapping of NetCDF on local computer or remote high performance computer. For example, the the GIS steps of creating remapping file can be done locally on a sample file that contains few time step of the data (but all the domain). EASYMORE can then be directed to remapping file on the HPC and will skip all the needed GIS steps and directly start remapping process of bulk of the data. For installing without gis packages you can simply do:
 
-<<<<<<< HEAD
+
 ### From PyPI
-=======
-`pip install .[complete]`
->>>>>>> 1cbda229
+
+`pip install . --no-deps -r requirements_basic.txt`
 
 `pip install easymore --no-deps -r requirements_basic.txt`
 
